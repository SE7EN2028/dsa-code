# 📘 DSA-Code  

<<<<<<< HEAD
Welcome to **DSA-Code** 🎉  
A community-driven repository of **Data Structures and Algorithms (DSA)** solutions implemented in multiple programming languages.  
The goal of this project is to help learners and contributors **explore, practice, and enhance** their problem-solving skills in DSA.  
=======
Welcome to **DSA-Code** 🎉
This repository is a collection of **Data Structures and Algorithms (DSA)** solutions implemented in multiple programming languages.
The goal of this repo is to help learners and contributors **explore, practice, and improve** their problem-solving skills in DSA.
>>>>>>> de4c3a62


<<<<<<< HEAD
## 📑 Table of Contents  
- [🚀 Features](#-features)  
- [🧭 DSA Roadmap](#-dsa-roadmap)  
- [🤝 How to Contribute](#-how-to-contribute)  
- [📝 Contribution Guidelines](#-contribution-guidelines)  
- [📂 Example Folder Structure](#-example-folder-structure)  
- [📢 Join Our Community](#-join-our-community)  
- [☕ Support the Project](#-support-the-project)  
- [🏆 Badges](#-badges)  

---

## 🚀 Features  
- 💡 Solutions in multiple languages — *C, C++, Python, Java, JavaScript,* and more.  
- 🧑‍💻 Beginner-friendly problem statements with clear, structured solutions.  
- 🗺️ **Comprehensive DSA Roadmap** to guide your journey.  
- 🌍 Open-source project — perfect for **Hacktoberfest**, coding practice, and interviews.  
- 🧩 Each folder contains DSA problems and solutions for the respective programming language.  

---

## 🧭 DSA Roadmap  
Follow our step-by-step roadmap to master DSA concepts from **Basic to Advanced** 👇  
📘 [View the Roadmap](./roadmap/DSA%20Road%20Map%20Basic%20to%20Advance.md)

---

## 🤝 How to Contribute  

We ❤️ contributions!  
Follow these steps to add your solutions:  

### 1️⃣ Fork the Repository  
Click the **Fork** button (top-right) to create your own copy.  

### 2️⃣ Clone Your Fork  
=======
## 🚀 Features

* 💻 Solutions in multiple programming languages (C, C++, Python, Java, JavaScript, etc.)
* 🧩 Beginner-friendly problem statements and structured solutions
* 🌍 Open-source project — everyone is welcome to contribute
* 💪 Perfect for **Hacktoberfest**, **coding practice**, and **interview preparation**
* 📂 Each folder contains DSA problems and solutions in the respective programming language

Comprehensive DSA Roadmap to guide your learning journey. [View Roadmap](./roadmap/DSA%20Road%20Map%20Basic%20to%20Advance.md)

Open-source project: everyone is welcome to contribute.

## 🤝 How to Contribute

We ❤️ contributions! Follow these simple steps to contribute:

### 1️⃣ Fork the repo

Click the **Fork** button (top right of this repository) to create your own copy.

### 2️⃣ Clone your fork

>>>>>>> de4c3a62
```bash
git clone https://github.com/<your-username>/dsa-code.git
cd dsa-code
```

<<<<<<< HEAD
### 3️⃣ Create a New Branch
```bash
git checkout -b feature-branch-name
 ```

### 4️⃣ Add Your Code

- Navigate to the correct folder (e.g., Python/, Java/, etc.)
=======
### 3️⃣ Create a branch

```bash
git checkout -b feature-branch-name
```

### 4️⃣ Add your code
>>>>>>> de4c3a62

* Navigate to the correct language folder (e.g., `Python/`, `Java/`)
* Add your DSA problem solution file
* Ensure proper file naming and comments for readability

<<<<<<< HEAD
- Ensure proper file naming and comments for clarity.

### 5️⃣ Commit and Push Changes
=======
### 5️⃣ Commit and push changes

>>>>>>> de4c3a62
```bash
git add .
git commit -m "Added solution for <problem-name> in <language>"
git push origin feature-branch-name
```
<<<<<<< HEAD

### 6️⃣ Create a Pull Request

1. Go to the Pull Requests tab on the original repo.

2. Click on New Pull Request.

3. Add a clear title and description.

4. Submit and wait for review 🚀
=======

### 6️⃣ Raise a Pull Request (PR)

* Go to the **Pull Requests** tab in this repo
* Click on **New Pull Request**
* Add a clear title and description of your changes
* Submit the PR and wait for review


## 📝 Contribution Guidelines

✅ Write clean, well-commented, and properly formatted code
✅ Add only DSA-related problems and solutions
🚫 Do not copy-paste code without proper references
📁 Respect folder structure and avoid duplicates


## 📢 Join Our Community

This project is open for everyone!
Whether you are a beginner or an experienced coder, you’re welcome to contribute.
Let’s **learn and grow together!** 🌱

Be a part of our growing community and stay connected 🚀

* 💬 [Join us on Discord](#)
* 📢 [Join our Telegram](#)
* 💼 [Follow our LinkedIn Page](#)
* 💬 [Join our WhatsApp Community](#)
* 📺 [Subscribe on YouTube](#)
* 🐦 [Follow on Twitter](#)
* 📸 [Follow on Instagram](#)
>>>>>>> de4c3a62

### 📝 Contribution Guidelines

<<<<<<< HEAD
  - ✅ Write clean, readable, and well-commented code.
  
  - ✅ Add only DSA-related problems and solutions.
  
  - ✅ Maintain folder structure and avoid duplicates.
  
  - ❌ Do not copy-paste code without proper reference or attribution.


### 📢 Join Our Community

Be a part of our growing community 🌱 — learn, code, and grow together!

- 💬 Join on Discord

- 📢 Join on Telegram

- 💼 Follow on LinkedIn

- 💬 Join our WhatsApp Community

- 📺 Subscribe on YouTube

- 🐦 Follow on Twitter

- 📸 Follow on Instagram

- ☕ Support the Project

If you love this project and want to support future development, consider buying us a coffee:

<a href="https://www.buymeacoffee.com/mgoshwami1c"> <img align="left" src="https://cdn.buymeacoffee.com/buttons/v2/default-yellow.png" height="50" width="210" alt="Buy Me A Coffee"> </a>

<br><br>

## 🏷️ GitHub Badges  

![GitHub Repo stars](https://img.shields.io/github/stars/ghostmkg/dsa-code?style=for-the-badge)  
![GitHub forks](https://img.shields.io/github/forks/ghostmkg/dsa-code?style=for-the-badge)  
![GitHub issues](https://img.shields.io/github/issues/ghostmkg/dsa-code?style=for-the-badge)  
![GitHub pull requests](https://img.shields.io/github/issues-pr/ghostmkg/dsa-code?style=for-the-badge)  
![GitHub license](https://img.shields.io/github/license/ghostmkg/dsa-code?style=for-the-badge)  
![Contributions Welcome](https://img.shields.io/badge/contributions-welcome-brightgreen.svg?style=for-the-badge)  
=======
## ☕ Support the Project

If you like this project and want to support future development, consider buying me a coffee:

<a href="https://www.buymeacoffee.com/mgoshwami1c">
  <img src="https://cdn.buymeacoffee.com/buttons/v2/default-yellow.png" height="50" width="210" alt="Buy Me A Coffee">
</a>

**Happy Coding! 🚀**
>>>>>>> de4c3a62
<|MERGE_RESOLUTION|>--- conflicted
+++ resolved
@@ -1,26 +1,8 @@
 # 📘 DSA-Code  
 
-<<<<<<< HEAD
 Welcome to **DSA-Code** 🎉  
 A community-driven repository of **Data Structures and Algorithms (DSA)** solutions implemented in multiple programming languages.  
-The goal of this project is to help learners and contributors **explore, practice, and enhance** their problem-solving skills in DSA.  
-=======
-Welcome to **DSA-Code** 🎉
-This repository is a collection of **Data Structures and Algorithms (DSA)** solutions implemented in multiple programming languages.
-The goal of this repo is to help learners and contributors **explore, practice, and improve** their problem-solving skills in DSA.
->>>>>>> de4c3a62
-
-
-<<<<<<< HEAD
-## 📑 Table of Contents  
-- [🚀 Features](#-features)  
-- [🧭 DSA Roadmap](#-dsa-roadmap)  
-- [🤝 How to Contribute](#-how-to-contribute)  
-- [📝 Contribution Guidelines](#-contribution-guidelines)  
-- [📂 Example Folder Structure](#-example-folder-structure)  
-- [📢 Join Our Community](#-join-our-community)  
-- [☕ Support the Project](#-support-the-project)  
-- [🏆 Badges](#-badges)  
+The goal of this project is to help learners and contributors **explore, practice, and improve** their problem-solving skills in DSA.  
 
 ---
 
@@ -41,161 +23,67 @@
 
 ## 🤝 How to Contribute  
 
-We ❤️ contributions!  
-Follow these steps to add your solutions:  
+We ❤️ contributions! Follow these simple steps to contribute:
 
 ### 1️⃣ Fork the Repository  
 Click the **Fork** button (top-right) to create your own copy.  
 
 ### 2️⃣ Clone Your Fork  
-=======
-## 🚀 Features
-
-* 💻 Solutions in multiple programming languages (C, C++, Python, Java, JavaScript, etc.)
-* 🧩 Beginner-friendly problem statements and structured solutions
-* 🌍 Open-source project — everyone is welcome to contribute
-* 💪 Perfect for **Hacktoberfest**, **coding practice**, and **interview preparation**
-* 📂 Each folder contains DSA problems and solutions in the respective programming language
-
-Comprehensive DSA Roadmap to guide your learning journey. [View Roadmap](./roadmap/DSA%20Road%20Map%20Basic%20to%20Advance.md)
-
-Open-source project: everyone is welcome to contribute.
-
-## 🤝 How to Contribute
-
-We ❤️ contributions! Follow these simple steps to contribute:
-
-### 1️⃣ Fork the repo
-
-Click the **Fork** button (top right of this repository) to create your own copy.
-
-### 2️⃣ Clone your fork
-
->>>>>>> de4c3a62
 ```bash
 git clone https://github.com/<your-username>/dsa-code.git
 cd dsa-code
-```
+3️⃣ Create a New Branch
+git checkout -b feature-branch-name
+4️⃣ Add Your Code
 
-<<<<<<< HEAD
-### 3️⃣ Create a New Branch
-```bash
-git checkout -b feature-branch-name
- ```
+Navigate to the correct folder (e.g., Python/, Java/, etc.)
 
-### 4️⃣ Add Your Code
+Add your DSA problem solution file.
 
-- Navigate to the correct folder (e.g., Python/, Java/, etc.)
-=======
-### 3️⃣ Create a branch
-
-```bash
-git checkout -b feature-branch-name
-```
-
-### 4️⃣ Add your code
->>>>>>> de4c3a62
-
-* Navigate to the correct language folder (e.g., `Python/`, `Java/`)
-* Add your DSA problem solution file
-* Ensure proper file naming and comments for readability
-
-<<<<<<< HEAD
-- Ensure proper file naming and comments for clarity.
-
-### 5️⃣ Commit and Push Changes
-=======
-### 5️⃣ Commit and push changes
-
->>>>>>> de4c3a62
-```bash
+Ensure proper file naming and comments for clarity.
+5️⃣ Commit and Push Changes
 git add .
 git commit -m "Added solution for <problem-name> in <language>"
 git push origin feature-branch-name
-```
-<<<<<<< HEAD
+6️⃣ Create a Pull Request
 
-### 6️⃣ Create a Pull Request
+Go to the Pull Requests tab on the original repo.
 
-1. Go to the Pull Requests tab on the original repo.
+Click on New Pull Request.
 
-2. Click on New Pull Request.
+Add a clear title and description.
 
-3. Add a clear title and description.
+Submit and wait for review 🚀
+📝 Contribution Guidelines
 
-4. Submit and wait for review 🚀
-=======
-
-### 6️⃣ Raise a Pull Request (PR)
-
-* Go to the **Pull Requests** tab in this repo
-* Click on **New Pull Request**
-* Add a clear title and description of your changes
-* Submit the PR and wait for review
-
-
-## 📝 Contribution Guidelines
-
-✅ Write clean, well-commented, and properly formatted code
-✅ Add only DSA-related problems and solutions
-🚫 Do not copy-paste code without proper references
-📁 Respect folder structure and avoid duplicates
-
-
-## 📢 Join Our Community
-
-This project is open for everyone!
-Whether you are a beginner or an experienced coder, you’re welcome to contribute.
-Let’s **learn and grow together!** 🌱
-
-Be a part of our growing community and stay connected 🚀
-
-* 💬 [Join us on Discord](#)
-* 📢 [Join our Telegram](#)
-* 💼 [Follow our LinkedIn Page](#)
-* 💬 [Join our WhatsApp Community](#)
-* 📺 [Subscribe on YouTube](#)
-* 🐦 [Follow on Twitter](#)
-* 📸 [Follow on Instagram](#)
->>>>>>> de4c3a62
-
-### 📝 Contribution Guidelines
-
-<<<<<<< HEAD
-  - ✅ Write clean, readable, and well-commented code.
-  
-  - ✅ Add only DSA-related problems and solutions.
-  
-  - ✅ Maintain folder structure and avoid duplicates.
-  
-  - ❌ Do not copy-paste code without proper reference or attribution.
-
-
-### 📢 Join Our Community
+✅ Write clean, readable, and well-commented code.
+✅ Add only DSA-related problems and solutions.
+✅ Maintain folder structure and avoid duplicates.
+🚫 Do not copy-paste code without proper reference or attribution.
+📢 Join Our Community
 
 Be a part of our growing community 🌱 — learn, code, and grow together!
 
-- 💬 Join on Discord
+💬 Join on Discord
 
-- 📢 Join on Telegram
+📢 Join on Telegram
 
-- 💼 Follow on LinkedIn
+💼 Follow on LinkedIn
 
-- 💬 Join our WhatsApp Community
+💬 Join our WhatsApp Community
 
-- 📺 Subscribe on YouTube
+📺 Subscribe on YouTube
 
-- 🐦 Follow on Twitter
+🐦 Follow on Twitter
 
-- 📸 Follow on Instagram
-
-- ☕ Support the Project
+📸 Follow on Instagram
+☕ Support the Project
 
 If you love this project and want to support future development, consider buying us a coffee:
 
-<a href="https://www.buymeacoffee.com/mgoshwami1c"> <img align="left" src="https://cdn.buymeacoffee.com/buttons/v2/default-yellow.png" height="50" width="210" alt="Buy Me A Coffee"> </a>
-
-<br><br>
+<a href="https://www.buymeacoffee.com/mgoshwami1c"> <img src="https://cdn.buymeacoffee.com/buttons/v2/default-yellow.png" height="50" width="210" alt="Buy Me A Coffee"> </a>
+🏷️ GitHub Badges
+---
 
 ## 🏷️ GitHub Badges  
 
@@ -205,14 +93,23 @@
 ![GitHub pull requests](https://img.shields.io/github/issues-pr/ghostmkg/dsa-code?style=for-the-badge)  
 ![GitHub license](https://img.shields.io/github/license/ghostmkg/dsa-code?style=for-the-badge)  
 ![Contributions Welcome](https://img.shields.io/badge/contributions-welcome-brightgreen.svg?style=for-the-badge)  
-=======
-## ☕ Support the Project
 
-If you like this project and want to support future development, consider buying me a coffee:
-
-<a href="https://www.buymeacoffee.com/mgoshwami1c">
-  <img src="https://cdn.buymeacoffee.com/buttons/v2/default-yellow.png" height="50" width="210" alt="Buy Me A Coffee">
-</a>
+---
 
 **Happy Coding! 🚀**
->>>>>>> de4c3a62
+
+
+Happy Coding! 🚀
+
+---
+
+### 🔚 Last Step:
+1. Jab ye content paste kar lo, to niche **"Mark as resolved"** button pe click karo.  
+2. Phir “**Commit merge**” pe click karo.  
+
+Bas ho gaya 🎉  
+Ab tera PR **conflict-free** ho gaya hai aur Hacktoberfest ke liye **valid contribution** count ho jayega ✅  
+
+---
+
+Chahe to tu mujhe ek screenshot bhej de editor ka (jab paste kar lega) — main confirm kar dunga ki sab perfect hai aur merge safe hai 👌