{
  "C_Cpp.errorSquiggles": "disabled",
<<<<<<< HEAD
  "C_Cpp_Runner.msvcBatchPath": "C:/Program Files/Microsoft Visual Studio/2022/Community/VC/Auxiliary/Build/vcvarsall.bat",
=======
>>>>>>> de4c3a62
  "C_Cpp_Runner.cCompilerPath": "gcc",
  "C_Cpp_Runner.cppCompilerPath": "g++",
  "C_Cpp_Runner.debuggerPath": "gdb",
  "C_Cpp_Runner.cStandard": "",
  "C_Cpp_Runner.cppStandard": "",
<<<<<<< HEAD
=======
  "C_Cpp_Runner.msvcBatchPath": "",
>>>>>>> de4c3a62
  "C_Cpp_Runner.useMsvc": false,
  "C_Cpp_Runner.warnings": [
    "-Wall",
    "-Wextra",
    "-Wpedantic",
    "-Wshadow",
    "-Wformat=2",
    "-Wcast-align",
    "-Wconversion",
    "-Wsign-conversion",
    "-Wnull-dereference"
  ],
  "C_Cpp_Runner.msvcWarnings": [
    "/W4",
    "/permissive-",
    "/w14242",
    "/w14287",
    "/w14296",
    "/w14311",
    "/w14826",
    "/w44062",
    "/w44242",
    "/w14905",
    "/w14906",
    "/w14263",
    "/w44265",
    "/w14928"
  ],
  "C_Cpp_Runner.enableWarnings": true,
  "C_Cpp_Runner.warningsAsError": false,
  "C_Cpp_Runner.compilerArgs": [],
  "C_Cpp_Runner.linkerArgs": [],
  "C_Cpp_Runner.includePaths": [],
  "C_Cpp_Runner.includeSearch": [
    "*",
    "**/*"
  ],
  "C_Cpp_Runner.excludeSearch": [
    "**/build",
    "**/build/**",
    "**/.*",
    "**/.*/**",
    "**/.vscode",
    "**/.vscode/**"
  ],
  "C_Cpp_Runner.useAddressSanitizer": false,
  "C_Cpp_Runner.useUndefinedSanitizer": false,
  "C_Cpp_Runner.useLeakSanitizer": false,
  "C_Cpp_Runner.showCompilationTime": false,
  "C_Cpp_Runner.useLinkTimeOptimization": false,
<<<<<<< HEAD
  "C_Cpp_Runner.msvcSecureNoWarnings": false
=======
  "C_Cpp_Runner.msvcSecureNoWarnings": false,
  "java.debug.settings.onBuildFailureProceed": true
>>>>>>> de4c3a62
}<|MERGE_RESOLUTION|>--- conflicted
+++ resolved
@@ -1,18 +1,11 @@
 {
   "C_Cpp.errorSquiggles": "disabled",
-<<<<<<< HEAD
-  "C_Cpp_Runner.msvcBatchPath": "C:/Program Files/Microsoft Visual Studio/2022/Community/VC/Auxiliary/Build/vcvarsall.bat",
-=======
->>>>>>> de4c3a62
   "C_Cpp_Runner.cCompilerPath": "gcc",
   "C_Cpp_Runner.cppCompilerPath": "g++",
   "C_Cpp_Runner.debuggerPath": "gdb",
   "C_Cpp_Runner.cStandard": "",
   "C_Cpp_Runner.cppStandard": "",
-<<<<<<< HEAD
-=======
   "C_Cpp_Runner.msvcBatchPath": "",
->>>>>>> de4c3a62
   "C_Cpp_Runner.useMsvc": false,
   "C_Cpp_Runner.warnings": [
     "-Wall",
@@ -63,10 +56,6 @@
   "C_Cpp_Runner.useLeakSanitizer": false,
   "C_Cpp_Runner.showCompilationTime": false,
   "C_Cpp_Runner.useLinkTimeOptimization": false,
-<<<<<<< HEAD
-  "C_Cpp_Runner.msvcSecureNoWarnings": false
-=======
   "C_Cpp_Runner.msvcSecureNoWarnings": false,
   "java.debug.settings.onBuildFailureProceed": true
->>>>>>> de4c3a62
 }