--- conflicted
+++ resolved
@@ -10,11 +10,7 @@
         "UNICODE",
         "_UNICODE"
       ],
-<<<<<<< HEAD
-      "compilerPath": "C:/MinGW/bin/gcc.exe",
-=======
       "compilerPath": "C:/Users/Alankriti/MinGW/bin/gcc.exe",
->>>>>>> 5dd28191
       "cStandard": "${default}",
       "cppStandard": "${default}",
       "intelliSenseMode": "windows-gcc-x86"
