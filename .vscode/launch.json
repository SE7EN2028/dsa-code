--- conflicted
+++ resolved
@@ -2,7 +2,6 @@
   "version": "0.2.0",
   "configurations": [
     {
-<<<<<<< HEAD
       "type": "java",
       "name": "CountVowels",
       "request": "launch",
@@ -45,8 +44,6 @@
       "projectName": "dsa-code_26e89efe"
     },
     {
-=======
->>>>>>> 3d78397b
       "name": "Java",
       "type": "java",
       "request": "launch",
@@ -114,13 +111,8 @@
       "args": [],
       "stopAtEntry": false,
       "externalConsole": true,
-<<<<<<< HEAD
-      "cwd": "c:/Users/anwes/dsa-code",
-      "program": "c:/Users/anwes/dsa-code/build/Debug/outDebug",
-=======
       "cwd": "c:/Users/ujesh/OneDrive/Documents/blockparty/dsa-code",
       "program": "c:/Users/ujesh/OneDrive/Documents/blockparty/dsa-code/build/Debug/outDebug",
->>>>>>> 3d78397b
       "MIMode": "gdb",
       "miDebuggerPath": "gdb",
       "setupCommands": [
