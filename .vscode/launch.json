{
  "version": "0.2.0",
  "configurations": [
    {
<<<<<<< HEAD
=======
      "type": "java",
      "name": "CountVowels",
      "request": "launch",
      "mainClass": "CountVowels",
      "projectName": "dsa-code_26e89efe"
    },
    {
      "type": "java",
      "name": "Permutations",
      "request": "launch",
      "mainClass": "Permutations",
      "projectName": "dsa-code_26e89efe"
    },
    {
      "type": "java",
      "name": "LongestSubstring",
      "request": "launch",
      "mainClass": "LongestSubstring",
      "projectName": "dsa-code_26e89efe"
    },
    {
      "type": "java",
      "name": "MaximumSubarray",
      "request": "launch",
      "mainClass": "MaximumSubarray",
      "projectName": "dsa-code_26e89efe"
    },
    {
      "type": "java",
      "name": "mergeTwoLists",
      "request": "launch",
      "mainClass": "mergeTwoLists",
      "projectName": "dsa-code_26e89efe"
    },
    {
      "type": "java",
      "name": "Main",
      "request": "launch",
      "mainClass": "Main",
      "projectName": "dsa-code_26e89efe"
    },
    {
>>>>>>> de4c3a62
      "name": "Java",
      "type": "java",
      "request": "launch",
      "stopOnEntry": true,
      "jdkPath": "${env:JAVA_HOME}/bin",
      "cwd": "${fileDirname}",
      "startupClass": "${fileBasenameNoExtension}",
      "classpath": [
        ".",
        "${fileDirname}"
      ]
    },
    {
      "name": "Java Console App",
      "type": "java",
      "request": "launch",
      "stopOnEntry": true,
      "jdkPath": "${env:JAVA_HOME}/bin",
      "cwd": "${fileDirname}",
      "startupClass": "${fileBasenameNoExtension}",
      "classpath": [
        ".",
        "${fileDirname}"
      ],
      "externalConsole": true
    },
    {
      "type": "java",
      "name": "Current File",
      "request": "launch",
      "mainClass": "${file}"
    },
    {
      "type": "java",
      "name": "RotateImage",
      "request": "launch",
      "mainClass": "RotateImage",
      "projectName": "dsa-code_cb401e8"
    },
    {
      "type": "java",
      "name": "Secondlargest",
      "request": "launch",
      "mainClass": "Secondlargest",
      "projectName": "dsa-code_cb401e8"
    },
    {
      "type": "java",
      "name": "Sort_Ascending_Order",
      "request": "launch",
      "mainClass": "Sort_Ascending_Order",
      "projectName": "dsa-code_cb401e8"
    },
    {
      "type": "java",
      "name": "hellowordl",
      "request": "launch",
      "mainClass": "hellowordl",
      "projectName": "dsa-code_cb401e8"
    },
    {
      "name": "C/C++ Runner: Debug Session",
      "type": "cppdbg",
      "request": "launch",
      "args": [],
      "stopAtEntry": false,
      "externalConsole": true,
      "cwd": "c:/Users/ujesh/OneDrive/Documents/blockparty/dsa-code",
      "program": "c:/Users/ujesh/OneDrive/Documents/blockparty/dsa-code/build/Debug/outDebug",
      "MIMode": "gdb",
      "miDebuggerPath": "gdb",
      "setupCommands": [
        {
          "description": "Enable pretty-printing for gdb",
          "text": "-enable-pretty-printing",
          "ignoreFailures": true
        }
      ]
    }
  ]
}<|MERGE_RESOLUTION|>--- conflicted
+++ resolved
@@ -2,8 +2,6 @@
   "version": "0.2.0",
   "configurations": [
     {
-<<<<<<< HEAD
-=======
       "type": "java",
       "name": "CountVowels",
       "request": "launch",
@@ -46,7 +44,6 @@
       "projectName": "dsa-code_26e89efe"
     },
     {
->>>>>>> de4c3a62
       "name": "Java",
       "type": "java",
       "request": "launch",
